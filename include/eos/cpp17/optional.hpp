/*
 * eos - A 3D Morphable Model fitting library written in modern C++11/14.
 *
 * File: include/eos/cpp17/optional.hpp
 *
 * Copyright 2018 Patrik Huber
 *
 * Licensed under the Apache License, Version 2.0 (the "License");
 * you may not use this file except in compliance with the License.
 * You may obtain a copy of the License at
 *
 * http://www.apache.org/licenses/LICENSE-2.0
 *
 * Unless required by applicable law or agreed to in writing, software
 * distributed under the License is distributed on an "AS IS" BASIS,
 * WITHOUT WARRANTIES OR CONDITIONS OF ANY KIND, either express or implied.
 * See the License for the specific language governing permissions and
 * limitations under the License.
 */
#pragma once

#ifndef EOS_OPTIONAL_HPP_
#define EOS_OPTIONAL_HPP_

<<<<<<< HEAD
#if __cplusplus <= 201402L
  #include "eos/cpp17/detail/akrzemi1_optional.hpp"
=======
#if __cplusplus >= 201703L || (defined(_MSVC_LANG) && _MSVC_LANG >= 201703L)
  #include <optional>
>>>>>>> c073f31d
  namespace eos {
    namespace cpp17 {
      using ::std::optional;
      using ::std::nullopt;
    }
  }
#else
  #include "eos/cpp17/detail/akrzemi1_optional.hpp"
  namespace eos {
    namespace cpp17 {
      using ::akrzemi1::optional;
      using ::akrzemi1::nullopt;
    }
  }
#endif

#endif /* EOS_OPTIONAL_HPP_ */<|MERGE_RESOLUTION|>--- conflicted
+++ resolved
@@ -22,13 +22,8 @@
 #ifndef EOS_OPTIONAL_HPP_
 #define EOS_OPTIONAL_HPP_
 
-<<<<<<< HEAD
-#if __cplusplus <= 201402L
-  #include "eos/cpp17/detail/akrzemi1_optional.hpp"
-=======
 #if __cplusplus >= 201703L || (defined(_MSVC_LANG) && _MSVC_LANG >= 201703L)
   #include <optional>
->>>>>>> c073f31d
   namespace eos {
     namespace cpp17 {
       using ::std::optional;
